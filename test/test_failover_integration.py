import logging
import os
import time
from . import unittest

from kafka import KafkaClient, SimpleConsumer
from kafka.common import TopicAndPartition, FailedPayloadsError, ConnectionError
from kafka.producer import Producer
<<<<<<< HEAD

from test.fixtures import ZookeeperFixture, KafkaFixture
from test.testutil import (
    KafkaIntegrationTestCase, kafka_versions, random_string
)
=======
from .fixtures import ZookeeperFixture, KafkaFixture
from .testutil import *
>>>>>>> be23042e


class TestFailover(KafkaIntegrationTestCase):
    create_client = False

    @classmethod
    def setUpClass(cls):  # noqa
        if not os.environ.get('KAFKA_VERSION'):
            return

        zk_chroot = random_string(10)
        replicas = 2
        partitions = 2

        # mini zookeeper, 2 kafka brokers
        cls.zk = ZookeeperFixture.instance()
        kk_args = [cls.zk.host, cls.zk.port, zk_chroot, replicas, partitions]
        cls.brokers = [KafkaFixture.instance(i, *kk_args) for i in range(replicas)]

        hosts = ['%s:%d' % (b.host, b.port) for b in cls.brokers]
        cls.client = KafkaClient(hosts)

    @classmethod
    def tearDownClass(cls):
        if not os.environ.get('KAFKA_VERSION'):
            return

        cls.client.close()
        for broker in cls.brokers:
            broker.close()
        cls.zk.close()

    @kafka_versions("all")
    def test_switch_leader(self):
        topic = self.topic
        partition = 0

        # Test the base class Producer -- send_messages to a specific partition
        producer = Producer(self.client, async=False,
                            req_acks=Producer.ACK_AFTER_CLUSTER_COMMIT)

        # Send 10 random messages
        self._send_random_messages(producer, topic, partition, 100)

        # kill leader for partition
        self._kill_leader(topic, partition)

        # expect failure, but dont wait more than 60 secs to recover
        recovered = False
        started = time.time()
        timeout = 60
        while not recovered and (time.time() - started) < timeout:
            try:
                logging.debug("attempting to send 'success' message after leader killed")
                producer.send_messages(topic, partition, b'success')
                logging.debug("success!")
                recovered = True
            except (FailedPayloadsError, ConnectionError):
                logging.debug("caught exception sending message -- will retry")
                continue

        # Verify we successfully sent the message
        self.assertTrue(recovered)

        # send some more messages to new leader
        self._send_random_messages(producer, topic, partition, 100)

        # count number of messages
        # Should be equal to 10 before + 1 recovery + 10 after
        self.assert_message_count(topic, 201, partitions=(partition,))


    #@kafka_versions("all")
    @unittest.skip("async producer does not support reliable failover yet")
    def test_switch_leader_async(self):
        topic = self.topic
        partition = 0

        # Test the base class Producer -- send_messages to a specific partition
        producer = Producer(self.client, async=True)

        # Send 10 random messages
        self._send_random_messages(producer, topic, partition, 10)

        # kill leader for partition
        self._kill_leader(topic, partition)

        logging.debug("attempting to send 'success' message after leader killed")

        # in async mode, this should return immediately
        producer.send_messages(topic, partition, 'success')

        # send to new leader
        self._send_random_messages(producer, topic, partition, 10)

        # wait until producer queue is empty
        while not producer.queue.empty():
            time.sleep(0.1)
        producer.stop()

        # count number of messages
        # Should be equal to 10 before + 1 recovery + 10 after
        self.assert_message_count(topic, 21, partitions=(partition,))

    def _send_random_messages(self, producer, topic, partition, n):
        for j in range(n):
            logging.debug('_send_random_message to %s:%d -- try %d', topic, partition, j)
            resp = producer.send_messages(topic, partition, random_string(10))
            if len(resp) > 0:
                self.assertEquals(resp[0].error, 0)
            logging.debug('_send_random_message to %s:%d -- try %d success', topic, partition, j)

    def _kill_leader(self, topic, partition):
        leader = self.client.topics_to_brokers[TopicAndPartition(topic, partition)]
        broker = self.brokers[leader.nodeId]
        broker.close()
        return broker

    def assert_message_count(self, topic, check_count, timeout=10, partitions=None):
        hosts = ','.join(['%s:%d' % (broker.host, broker.port)
                          for broker in self.brokers])

        client = KafkaClient(hosts)
        group = random_string(10)
        consumer = SimpleConsumer(client, group, topic,
                                  partitions=partitions,
                                  auto_commit=False,
                                  iter_timeout=timeout)

        started_at = time.time()
        pending = consumer.pending(partitions)

        # Keep checking if it isn't immediately correct, subject to timeout
        while pending != check_count and (time.time() - started_at < timeout):
            pending = consumer.pending(partitions)

        consumer.stop()
        client.close()

        self.assertEqual(pending, check_count)<|MERGE_RESOLUTION|>--- conflicted
+++ resolved
@@ -1,21 +1,17 @@
 import logging
 import os
 import time
+
 from . import unittest
 
 from kafka import KafkaClient, SimpleConsumer
 from kafka.common import TopicAndPartition, FailedPayloadsError, ConnectionError
 from kafka.producer import Producer
-<<<<<<< HEAD
 
 from test.fixtures import ZookeeperFixture, KafkaFixture
 from test.testutil import (
     KafkaIntegrationTestCase, kafka_versions, random_string
 )
-=======
-from .fixtures import ZookeeperFixture, KafkaFixture
-from .testutil import *
->>>>>>> be23042e
 
 
 class TestFailover(KafkaIntegrationTestCase):
