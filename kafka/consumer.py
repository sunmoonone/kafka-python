--- conflicted
+++ resolved
@@ -254,20 +254,10 @@
         self.iter_timeout = iter_timeout
         self.queue = Queue()
 
-<<<<<<< HEAD
-        super(SimpleConsumer, self).__init__(
-            client, group, topic,
-            partitions=partitions,
-            auto_commit=auto_commit,
-            auto_commit_every_n=auto_commit_every_n,
-            auto_commit_every_t=auto_commit_every_t)
-
     def __repr__(self):
         return '<SimpleConsumer group=%s, topic=%s, partitions=%s>' % \
             (self.group, self.topic, str(self.offsets.keys()))
 
-=======
->>>>>>> bcd5539c
     def provide_partition_info(self):
         """
         Indicates that partition info must be returned by the consumer
